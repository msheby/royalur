import setuptools
import os.path
import re
import glob

module1 = setuptools.Extension("royalur.irogaur",
                               [os.path.join("royalur", "irogaur.cc")])

metadata = dict(re.findall("__([a-z]+)__ = \"([^\"]+)\"",
                open(os.path.join("royalur", "__init__.py"), "r").read()))

setuptools.setup(
    name="royalur",
    version=metadata["version"],
    description="Classical Royal Game of Ur",
    author="Joseph Heled",
    author_email="jheled@gmail.com",
    url="https://github.com/jheled/royalur",
    classifiers=[
        "Development Status :: 3 - Alpha",
        "Environment :: Console",
        "Environment :: Console :: Curses",
        "Intended Audience :: Developers",
        "License :: OSI Approved :: GNU Affero General Public License v3",
        "Operating System :: MacOS :: MacOS X",
        "Operating System :: Microsoft :: Windows",
        "Operating System :: POSIX :: Linux",
        "Programming Language :: Python",
<<<<<<< HEAD
        "Programming Language :: Python :: 2",
        "Programming Language :: Python :: 2.7",
        "Programming Language :: Python :: 3",
=======
        "Programming Language :: Python :: 3",
        "Programming Language :: Python :: 3 :: Only",
>>>>>>> e7948387
        "Topic :: Games/Entertainment :: Board Games"
    ],
    packages=setuptools.find_packages(),
    include_package_data=True,
    ext_modules=[module1],
    entry_points={
        "console_scripts": [
            "printGame=royalur.cli.printGame:main",
            "curses-gui=royalur.cli.cursesGUI:main [curses]"
        ],
        "gui_scripts": [
            "tkur=royalur.gui.tkur:main [Pillow]"
        ]
    },
    extras_require={
        "curses": ["windows-curses;platform_system=='Windows'"],
        "Pillow": ["Pillow"]
    },
    data_files=[
        # Comment out big data file until things stabilize. The distribution
        # will stay small and the data file is not expected to change
        ('scripts', glob.glob(os.path.join("scripts", "*.py"))),
        ('doc',glob.glob(os.path.join("html", "*.*"))),
        ('doc/_images', glob.glob(os.path.join("html", "_images", "*.*"))),
        ('doc/_images/math', glob.glob(os.path.join("html", "_images", "math", "*.*"))),
        ('doc/_static', glob.glob(os.path.join("html", "_static", "*.*"))),
        ('royalur/gui', glob.glob(os.path.join("royalur/gui/", "*.png")) +
         glob.glob(os.path.join("royalur/gui/", "*.jpg"))),
    ]
)<|MERGE_RESOLUTION|>--- conflicted
+++ resolved
@@ -26,14 +26,9 @@
         "Operating System :: Microsoft :: Windows",
         "Operating System :: POSIX :: Linux",
         "Programming Language :: Python",
-<<<<<<< HEAD
         "Programming Language :: Python :: 2",
         "Programming Language :: Python :: 2.7",
         "Programming Language :: Python :: 3",
-=======
-        "Programming Language :: Python :: 3",
-        "Programming Language :: Python :: 3 :: Only",
->>>>>>> e7948387
         "Topic :: Games/Entertainment :: Board Games"
     ],
     packages=setuptools.find_packages(),
