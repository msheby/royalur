#! /usr/bin/env python
## This file is part of royalUr.
## Copyright (C) 2018 Joseph Heled.
## Author: Joseph Heled <jheled@gmail.com>
## See the file LICENSE for copying conditions.
#

# This is not pretty code, and might be buggy. You have been warned

from __future__ import print_function
from __future__ import absolute_import

import random
import logging
import argparse, sys, os.path, time
<<<<<<< HEAD
try:
  import tkinter as tk
except ImportError:
  import Tkinter as tk
=======
import tkinter as tk
>>>>>>> e7948387
from PIL import ImageTk, Image

dir_path = os.path.dirname(os.path.realpath(__file__))

<<<<<<< HEAD
=======
import random
>>>>>>> e7948387
from royalur import *
from royalur.urcore import extraTurnA
from royalur.humanStrategies import getByNicks, bestHumanStrategySoFar

flog = None
options = None
cv = None
foemenu = None

def _create_circle(self, x, y, r, **kwargs):
  return self.create_oval(x-r, y-r, x+r, y+r, **kwargs)

def dbdPlayer(moves, db) :
  mvs = [(int(db.aget(b)*64)/64.,b,e) for b,e in moves]
  ps = [(p if e else 1 - p,b,e) for p,b,e in mvs]
  mp = max(ps)[0]
  return [(b,e) for p,b,e in ps if p == mp]

# Human  : Green / G / 0 / Bottom
# Machine: Red   / R / 1 / Top

class UrCanvas(tk.Frame) :
  def __init__ (self, master, urBoardImage) :
    self.master = master
    self.loc = self.dragged = 0

    self.lock = True
    self.delay = 0.4

    tk.Frame.__init__(self, master)

    self.boardPhoto = ImageTk.PhotoImage(urBoardImage)

    iWidth, iHeight = urBoardImage.size

    canvas = tk.Canvas(self, width = iWidth, height = iHeight,
                       relief = tk.RIDGE, borderwidth = 1)

    canvas.create_image(0, 0, image = self.boardPhoto, anchor = tk.NW)

    sqaresCoordinates = \
      {
        'a' : (290,267), 'b' : (218, 267), 'c' : (136,267), 'd' : ( 66, 267),
        'y' : (580,267), 'z' : (509, 267),
        '1' : (66, 193), '2' : (136, 193), '3' : (218, 193), '4' : (290, 193),
        '5' : (365,193), '6' : (435, 193), '7' : (509, 193), '8' : (580, 193),
        'A' : (290,120), 'B' : (218, 120), 'C' : (136, 120), 'D' : ( 66, 120),
        'Y' : (580,120), 'Z' : (509, 120),
       }
    self.sqaresCoordinates = sqaresCoordinates

    self.dice1 = Image.open(os.path.join(dir_path, "d41.png"))
    self.d1 = ImageTk.PhotoImage(self.dice1)

    self.dice0 = Image.open(os.path.join(dir_path, "d40.png"))
    self.d0 = ImageTk.PhotoImage(self.dice0)

    dSpacing = max(*(self.dice1.size + self.dice0.size))

    self.pieceLocations = dict()

    self.dices = [[], []]
    for i in range(4) :
      x,y = iWidth - (dSpacing+10), (iHeight - 4*dSpacing)//2 + i * dSpacing
      oid = canvas.create_image(x,y, image = self.d1, anchor = tk.NW, state = 'hidden')
      self.dices[1].append(oid)

      oid = canvas.create_image(x, y, image = self.d0, anchor = tk.NW, state = 'hidden')
      self.dices[0].append(oid)

    def pieceHomeXY(who, i, radius) :
      return 340 - i*(2 * radius + 7), 345 if who == 'G' else 40

    self.radius = 15
    self.gr, self.rd = [], []
    radius, width = self.radius, 3
    for i in range(7) :
      x,y = pieceHomeXY('G', i, self.radius)
      sqaresCoordinates['h' + str(i)] = (x,y)

      c = canvas.create_circle(x, y, radius, fill="green2", outline="black",
                               width=width, state='hidden', tags='GreenPiece')
      self.gr.append(c)
      self.pieceLocations[c] = 'h' + str(i)

      x,y = pieceHomeXY('R', i, self.radius)
      sqaresCoordinates['H' + str(i)] = (x,y)
      c = canvas.create_circle(x, y, radius, fill="red", outline="black",
                               width=width, state='hidden')
      self.rd.append(c)
      self.pieceLocations[c] = 'H' + str(i)

      rdb = (440, 110)
      gdb = (440, 271)

      sqaresCoordinates['F' + str(i)] = (rdb[0],rdb[1] - i*radius)
      sqaresCoordinates['f' + str(i)] = (gdb[0],gdb[1] + i*radius)

    x0,sz = iWidth - (dSpacing+10) - 5, 80
    x = canvas.create_rectangle(x0, sz, x0+60, sz + dSpacing*4 + 20, width = 2, outline = "red", state = 'hidden')
    y = canvas.create_rectangle(x0, sz, x0+60, sz + dSpacing*4 + 20, width = 2, outline = "green2", state='hidden')
    self.diceIndicator = [y,x]

    canvas.pack(expand  = 1, fill = tk.BOTH)

    canvas.tag_bind("GreenPiece", "<Button-1>", self.click)
    canvas.bind_all("<space>", self.space)

    self.c = canvas

  def valid(self) :
    assert validBoard(self.gameBoard)
    assert len(self.pieceLocations) == 14
    gOff, gInPlay, gHome = 0, 0, 0
    for gid in self.gr:
      code = self.pieceLocations[gid]
      assert code[0] in 'hf' or (code in "abcd12345678yz")
      if code[0] == 'f':
        gOff += 1
      elif code[0] == 'h' :
        gHome += 1
      else :
        assert self.gameBoard[boardCHmap[code]] == 1
        gInPlay += 1
    assert gOff == self.gameBoard[14] and gOff+gInPlay+gHome == 7

    rOff, rInPlay, rHome = 0, 0, 0
    for gid in self.rd:
      code = self.pieceLocations[gid]
      assert code[0] in 'HF' or (code in "ABCD12345678YZ")
      if code[0] == 'F':
        rOff += 1
      elif code[0] == 'H' :
        rHome += 1
      else :
        assert self.gameBoard[boardCHmap[code]] == -1
        rInPlay += 1
    assert rOff == self.gameBoard[21] and rOff+rInPlay+rHome == 7

  def space(self, event) :
    if self.lock or gameOver(self.gameBoard) :
      return

    froms = []
    am = allMoves(self.gameBoard, self.pips, froms)
    if len(am) > 1:
      return

    self.lock = True

    frm = froms[0];                       assert frm is not None

    if frm == -1 :
      for pCanvasID,code in self.pieceLocations.items():
        if code[0] == 'h' :
          break
      codeTo = 'abcd'[self.pips - 1]
    else :
      c = boardPos2CH[frm]
      for pCanvasID,code in self.pieceLocations.items():
        if code == c:
          break
      codeTo = boardPos2CH[frm + self.pips]

    ok = self.movePiece('G', pCanvasID, codeTo);       assert ok
    self.afterOppMove(codeTo)

  def afterOppMove(self, codeTo) :
    self.pips = None

    if gameOver(self.gameBoard) :
      self.lock = True
      return

    opTurn = codeTo != ' ' and extraTurnA[boardCHmap[codeTo]]
<<<<<<< HEAD
    logging.debug("{0} {1}".format(opTurn, codeTo))
=======
    logging.debug(f'{opTurn} {codeTo}')
>>>>>>> e7948387
    self.playLoop(opTurn)

  def playLoop(self, opTurn) :
    while not gameOver(self.gameBoard) :
      if opTurn:
        waiting = self.oppToPlay()
        if waiting :
          return

      self.mePlay()
      self.master.update(); time.sleep( self.delay )
      opTurn = True

  def click(self, event):
    if self.lock :
      return

    self.lock = True

<<<<<<< HEAD
    logging.debug("pips {0}".format(self.pips))
=======
    logging.debug(f"pips {self.pips}")
>>>>>>> e7948387

    pCanvasID = event.widget.find_withtag(tk.CURRENT)[0]
    fromCode = self.pieceLocations[pCanvasID]
    if fromCode[0] == 'h' :
      codeTo = 'abcd'[self.pips - 1]
    else :
      iTo = boardCHmap[fromCode] + self.pips
      if iTo > 14 :
        ## Illegal move
        self.lock = False
        return

      codeTo = boardPos2CH[iTo]

    if not self.movePiece('G', pCanvasID, codeTo) :
      self.lock = False
      return

    self.afterOppMove(codeTo)


  def canvasMovePiece(self, pCanvasID, codeTo) :
    (x,y),r = self.sqaresCoordinates[codeTo], self.radius
    self.c.coords(pCanvasID, x - r, y - r, x + r, y + r)
    self.pieceLocations[pCanvasID] = codeTo

  def movePiece(self, who, pCanvasID, codeTo) :
<<<<<<< HEAD
    logging.debug("movePiece {0} {1} {2}".format(who, pCanvasID, codeTo))

    codeFrom = self.pieceLocations[pCanvasID]
    logging.debug("codeFrom {0}".format(codeFrom))
=======
    logging.debug(f"movePiece {who} {pCanvasID} {codeTo}")

    codeFrom = self.pieceLocations[pCanvasID]
    logging.debug("codeFrom {codeFrom}")
>>>>>>> e7948387

    if codeTo == ' ':
      pre = ('f' if who == 'G' else 'F')
      has = set([pre + str(i) for i in  range(7)])
      for pid,code in self.pieceLocations.items():
        if code[0] == pre :
          has.remove(code)
      codeTo = sorted(has)[0]
<<<<<<< HEAD
      logging.debug("{0} {1} {2}".format(who, has, codeTo))
=======
      logging.debug(f"{who} {has} {codeTo}")
>>>>>>> e7948387

      self.canvasMovePiece(pCanvasID, codeTo)
      self.c.tag_raise(pCanvasID)
      j = boardCHmap[codeFrom]
      self.gameBoard[j] = 0
      self.gameBoard[14 if who == 'G' else 21] += 1

      self.valid()
      if flog:
        print(codeFrom, file=flog)
        if gameOver(self.gameBoard) :
          print(('X:' if who == 'G' else 'O:'), "wins", file=flog)
        flog.flush()

      return True

    t = boardCHmap[codeTo]

    if codeFrom[0].lower() == 'h' :
      if self.gameBoard[t] != 0 :
        return False
      self.gameBoard[t] = 1 if who == 'G' else -1
    else :
      j = boardCHmap[codeFrom];         assert self.gameBoard[j] == (1 if who == 'G' else -1)
      if self.gameBoard[t] != 0 and (self.gameBoard[j] == self.gameBoard[t] or t == 7) :
        return False

      if self.gameBoard[t] != 0 :
        # hit
        pre = ('H' if who == 'G' else 'h')
        has = set([pre + str(i) for i in  range(7)])
        for pid,code in self.pieceLocations.items():
          if code == codeTo :
            phit = pid
          if code[0] == pre :
            has.remove(code)
        self.canvasMovePiece(phit, list(has)[0])

      self.gameBoard[t] = self.gameBoard[j]
      self.gameBoard[j] = 0

    self.canvasMovePiece(pCanvasID, codeTo)

    logging.debug(self.gameBoard)
    self.valid()

    if flog:
      if codeFrom[0] in "hH" :
        codeFrom = 'e' if who == 'G' else 'E'
      print(codeFrom, file=flog)
      flog.flush()

    #play.showBoard(self.gameBoard)
    return True

  def mePlay(self) :
    while not gameOver(self.gameBoard) :
      pips = self.rollAndShowDice('R')

      froms = []
      am = allMoves(reverseBoard(self.gameBoard), pips, froms)
      #play.showBoard(reverseBoard(self.gameBoard))
<<<<<<< HEAD
      logging.debug("f** {0}".format(froms))
=======
      logging.debug(f"f** {froms}")
>>>>>>> e7948387

      self.master.update(); time.sleep( self.delay )

      if pips == 0 or (len(am) == 1 and froms[0] is None) :
        if flog:
          print("", file=flog)
          flog.flush()

        time.sleep( 2*self.delay )
        return

      if len(am) == 1:
        m,e = am[0]
      else :
        pam = self.player(am)
        m,e = random.choice(pam)

      moveFrom = froms[am.index((m,e))]
<<<<<<< HEAD
      logging.debug("moveFrom {0}".format(moveFrom))
=======
      logging.debug(f"moveFrom {moveFrom}")
>>>>>>> e7948387
      if moveFrom == -1 :
        for pid,code in self.pieceLocations.items():
          if code[0] == 'H' :
            cto = 'ABCD'[pips - 1]
            break
      else :
        codeFrom = boardPos2CH[reverseBoardIndex(moveFrom)]
        #import pdb; pdb.set_trace()
        for pid,code in self.pieceLocations.items():
          if codeFrom == code :
            cto = boardPos2CH[moveFrom + pips].upper()
            break

      ok = self.movePiece('R', pid, cto);           assert ok

      if not e:
        logging.debug("not extra")
        break

  def rollAndShowDice(self, forWho) :
    d = [random.randint(0,1) for _ in range(4)]
    dc = self.dices
    for k,x in enumerate(d) :
      self.c.itemconfig(dc[x][k],   state='normal')
      self.c.itemconfig(dc[1-x][k], state='hidden')
    for x in self.diceIndicator:
      self.c.itemconfig(x, state="hidden")
    self.c.itemconfig(self.diceIndicator[0 if forWho == 'G' else 1], state = 'normal')

    pips = sum(d)
    if flog :
      print("#", board2Code(self.gameBoard), file=flog)
      print("XO"[forWho == 'R'] + ': ' + str(pips), file=flog, end=' ')
      flog.flush()

    logging.debug("")
<<<<<<< HEAD
    logging.debug("roll {0} {1}".format(forWho, sum(d)))
=======
    logging.debug(f"roll {forWho} {sum(d)}")
>>>>>>> e7948387
    return pips

  def setPlayer(self, name) :
    self.playerName = name.capitalize()
    if name == "sam" :
      self.player = getByNicks("hit;Donkey;safe;homestretch;bear")
    elif name == "joe" :
      self.player = getByNicks('safe;homestretch;hit;Extra;Chuck;Frank;bear;Donkey')
    elif name == "santa" :
      self.player = bestHumanStrategySoFar
    elif name == "expert" or name == "ishtar" :
      db = PositionsWinProbs(royalURdataDir + "/db16.bin")
      if name == "expert" :
        self.player = lambda m : dbdPlayer(m, db)
      else :
        self.player = getDBplayer(db)
    else :
      raise ValueError

  def newGame(self) :
    self.lock = True
    self.gameBoard = startPosition()

    for k,x in enumerate(self.gr):
      self.canvasMovePiece(x, 'h' + str(k))
      self.c.itemconfig(x, state = 'normal')
    for k,x in enumerate(self.rd):
      self.canvasMovePiece(x, 'H' + str(k))
      self.c.itemconfig(x, state = 'normal')

    self.valid()

    if flog:
      print('Board: "' + str(board2Code(self.gameBoard)) + '"', file=flog)
      print("X is %s, O is %s" % (options.name, self.playerName), file=flog)
      flog.flush()

    opTurn = random.randint(0, 1) == 0
    self.playLoop(opTurn)

  def oppToPlay(self) :
    pips = self.rollAndShowDice('G')
    self.master.update(); time.sleep( self.delay )

    froms = []
    am = allMoves(self.gameBoard, pips, froms)

    if pips == 0 or len(am) == 1 and froms[0] is None :
      if flog:
        print("", file=flog)
        flog.flush()

      time.sleep( 2*self.delay )
      return False

    self.pips = pips
    self.lock = False
    return True

def setPlayer(name, k) :
  cv.setPlayer(name)
  for i in range(1,4) :
    foemenu.entryconfigure(i, foreground = "black")
  foemenu.entryconfigure(k, foreground = "blue")




def main():
  global cv, flog, foemenu, options

  parser = argparse.ArgumentParser(description="""Play ROGOUR, Man against the Machine.
  In the GUI you can select the machine strength, start a new match and
  exit. Simply click a piece to move it, or space when there is only one legal move.""")

  parser.add_argument("-r", "--record", metavar="FILE", help = "Record the match in FILE.")
<<<<<<< HEAD

  parser.add_argument("-n", "--name", metavar="STR", default = "Human", help = "Your name.")

  parser.add_argument("--debug", default = None, action="store_true", help = "for developers")
=======

  parser.add_argument("-n", "--name", metavar="STR", default = "Human", help = "Your name.")
>>>>>>> e7948387

  parser.add_argument("--debug", default = None, action="store_true", help = "for developers")
  
  options = parser.parse_args()
  logging.basicConfig(level=logging.DEBUG if options.debug else logging.ERROR)
  try :
    flog = open(options.record, 'a') if options.record else None
  except:
    logging.error("Error opening match log.")
    sys.exit(1)

  tk.Canvas.create_circle = _create_circle
  root = tk.Tk()
  urBoardImage = Image.open(os.path.join(dir_path, "urBoard.jpg"))
  root.geometry('+%d+%d' % (960 - urBoardImage.size[0]//2,
                            540 - urBoardImage.size[1]//2) )

  root.title("The Royal UR")
  icon = ImageTk.PhotoImage(file=os.path.join(dir_path, "urbicon.png"))
  root.tk.call('wm','iconphoto',root._w,icon)

  cv = UrCanvas(root, urBoardImage)
  cv.pack()

  menu = tk.Menu(root)
  root.config(menu=menu)
  menu.add_command(label = "Play", command = cv.newGame)
  foemenu = tk.Menu(menu)
  menu.add_cascade(label = "Foe", menu = foemenu)
  foemenu.add_command(label = "Sam    (1650)", command = lambda : setPlayer("sam", 1) )
  foemenu.add_command(label = "Joe    (1730)", command = lambda : setPlayer("joe", 2) )
  foemenu.add_command(label = "Santa  (1820)", command = lambda : setPlayer("santa", 3) )
  foemenu.add_command(label = "Expert (1880)", command = lambda : setPlayer("expert", 4) )
  foemenu.add_command(label = "Ishtar (2000)", command = lambda : setPlayer("ishtar", 5) )

  menu.add_separator()
  menu.add_separator()
  menu.add_separator()
  menu.add_command(label = "Exit", command = root.quit)

  setPlayer("santa", 3)

  root.mainloop()

  if flog :
    flog.close()
  root.destroy()

if __name__ == "__main__":
  main()<|MERGE_RESOLUTION|>--- conflicted
+++ resolved
@@ -13,22 +13,14 @@
 import random
 import logging
 import argparse, sys, os.path, time
-<<<<<<< HEAD
 try:
   import tkinter as tk
 except ImportError:
   import Tkinter as tk
-=======
-import tkinter as tk
->>>>>>> e7948387
 from PIL import ImageTk, Image
 
 dir_path = os.path.dirname(os.path.realpath(__file__))
 
-<<<<<<< HEAD
-=======
-import random
->>>>>>> e7948387
 from royalur import *
 from royalur.urcore import extraTurnA
 from royalur.humanStrategies import getByNicks, bestHumanStrategySoFar
@@ -204,11 +196,7 @@
       return
 
     opTurn = codeTo != ' ' and extraTurnA[boardCHmap[codeTo]]
-<<<<<<< HEAD
     logging.debug("{0} {1}".format(opTurn, codeTo))
-=======
-    logging.debug(f'{opTurn} {codeTo}')
->>>>>>> e7948387
     self.playLoop(opTurn)
 
   def playLoop(self, opTurn) :
@@ -228,11 +216,7 @@
 
     self.lock = True
 
-<<<<<<< HEAD
     logging.debug("pips {0}".format(self.pips))
-=======
-    logging.debug(f"pips {self.pips}")
->>>>>>> e7948387
 
     pCanvasID = event.widget.find_withtag(tk.CURRENT)[0]
     fromCode = self.pieceLocations[pCanvasID]
@@ -260,17 +244,10 @@
     self.pieceLocations[pCanvasID] = codeTo
 
   def movePiece(self, who, pCanvasID, codeTo) :
-<<<<<<< HEAD
     logging.debug("movePiece {0} {1} {2}".format(who, pCanvasID, codeTo))
 
     codeFrom = self.pieceLocations[pCanvasID]
     logging.debug("codeFrom {0}".format(codeFrom))
-=======
-    logging.debug(f"movePiece {who} {pCanvasID} {codeTo}")
-
-    codeFrom = self.pieceLocations[pCanvasID]
-    logging.debug("codeFrom {codeFrom}")
->>>>>>> e7948387
 
     if codeTo == ' ':
       pre = ('f' if who == 'G' else 'F')
@@ -279,11 +256,7 @@
         if code[0] == pre :
           has.remove(code)
       codeTo = sorted(has)[0]
-<<<<<<< HEAD
       logging.debug("{0} {1} {2}".format(who, has, codeTo))
-=======
-      logging.debug(f"{who} {has} {codeTo}")
->>>>>>> e7948387
 
       self.canvasMovePiece(pCanvasID, codeTo)
       self.c.tag_raise(pCanvasID)
@@ -346,11 +319,7 @@
       froms = []
       am = allMoves(reverseBoard(self.gameBoard), pips, froms)
       #play.showBoard(reverseBoard(self.gameBoard))
-<<<<<<< HEAD
       logging.debug("f** {0}".format(froms))
-=======
-      logging.debug(f"f** {froms}")
->>>>>>> e7948387
 
       self.master.update(); time.sleep( self.delay )
 
@@ -369,11 +338,7 @@
         m,e = random.choice(pam)
 
       moveFrom = froms[am.index((m,e))]
-<<<<<<< HEAD
       logging.debug("moveFrom {0}".format(moveFrom))
-=======
-      logging.debug(f"moveFrom {moveFrom}")
->>>>>>> e7948387
       if moveFrom == -1 :
         for pid,code in self.pieceLocations.items():
           if code[0] == 'H' :
@@ -410,11 +375,7 @@
       flog.flush()
 
     logging.debug("")
-<<<<<<< HEAD
     logging.debug("roll {0} {1}".format(forWho, sum(d)))
-=======
-    logging.debug(f"roll {forWho} {sum(d)}")
->>>>>>> e7948387
     return pips
 
   def setPlayer(self, name) :
@@ -491,15 +452,10 @@
   exit. Simply click a piece to move it, or space when there is only one legal move.""")
 
   parser.add_argument("-r", "--record", metavar="FILE", help = "Record the match in FILE.")
-<<<<<<< HEAD
 
   parser.add_argument("-n", "--name", metavar="STR", default = "Human", help = "Your name.")
 
   parser.add_argument("--debug", default = None, action="store_true", help = "for developers")
-=======
-
-  parser.add_argument("-n", "--name", metavar="STR", default = "Human", help = "Your name.")
->>>>>>> e7948387
 
   parser.add_argument("--debug", default = None, action="store_true", help = "for developers")
   
