--- conflicted
+++ resolved
@@ -30,15 +30,6 @@
   ishtar = getDBplayer(db)
 
   if not os.path.exists(os.path.join(royalURdataDir, "iplay-levels.bin")):
-
-<<<<<<< HEAD
-    bseen[board2Index(startPosition())] = 1
-    # BUG: where is seenDepth()?
-    print(seenDepth(startPosition(), 30, 1))
-=======
-  bseen[board2Index(startPosition())] = 1
->>>>>>> dca14585
-
     bseen = bytearray(b'\x00') * totalPositions
     bseen[board2Index(startPosition())] = 1
     tot = 1
