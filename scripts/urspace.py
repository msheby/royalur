--- conflicted
+++ resolved
@@ -31,12 +31,8 @@
 if not os.path.exists(os.path.join(royalURdataDir, "iplay-levels.bin")):
 
   bseen[board2Index(startPosition())] = 1
-<<<<<<< HEAD
   # BUG: where is seenDepth()?
-  #print(seenDepth(startPosition(), 30, 1))
-=======
   print(seenDepth(startPosition(), 30, 1))
->>>>>>> e7948387
 
   bseen = bytearray(b'\x00') * totalPositions
   bseen[board2Index(startPosition())] = 1
@@ -63,11 +59,7 @@
     tot += added
     level += 1
     
-<<<<<<< HEAD
   f = open(os.path.join(royalURdataDir, "iplay-levels.bin"), 'wb')
-=======
-  f = open('../data/iplay-levels.bin', 'wb')
->>>>>>> e7948387
   f.write(bseen)
   f.close()
   del bseen
@@ -97,11 +89,7 @@
     tot += added
     level += 1
 
-<<<<<<< HEAD
   f = open(os.path.join(royalURdataDir, "ireached-levels.bin"), 'wb')
-=======
-  f = open('../data/ireached-levels.bin', 'wb')
->>>>>>> e7948387
   f.write(breached)
   f.close()
   del breached